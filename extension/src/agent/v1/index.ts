--- conflicted
+++ resolved
@@ -14,13 +14,9 @@
 import { ToolInput } from "./tools/types"
 import { createTerminalManager } from "../../integrations/terminal"
 import { BrowserManager } from "./browser-manager"
-import { DiagnosticsHandler, GitHandler } from "./handlers"
-<<<<<<< HEAD
-
-=======
-import { ReadTaskHistoryTool } from "./tools"
+import { DiagnosticsHandler } from "./handlers"
 import vscode from "vscode"
->>>>>>> cee16dc0
+
 // new KoduDev
 export class KoduDev {
 	private stateManager: StateManager
